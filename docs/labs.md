--- conflicted
+++ resolved
@@ -112,15 +112,13 @@
 
 For some sample themes, check out [aaronraimist/riot-web-themes](https://github.com/aaronraimist/riot-web-themes).
 
-<<<<<<< HEAD
 ## New room list (`feature_new_room_list`) (in development)
 
 A complete rewrite of the room list is underway to increase performance, stability,
 and general usability. This is expected to take a while to complete and as such might
 be missing critical features - please use at your own risk, though do report bugs!
-=======
+
 ## IRC message layout (`feature_irc_ui`)
 
 Adds an option to change the message layout to an IRC style ` timestamp | avatar
 | name | message `
->>>>>>> 03414d92
