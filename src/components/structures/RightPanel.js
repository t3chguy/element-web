/*
Copyright 2015, 2016 OpenMarket Ltd

Licensed under the Apache License, Version 2.0 (the "License");
you may not use this file except in compliance with the License.
You may obtain a copy of the License at

    http://www.apache.org/licenses/LICENSE-2.0

Unless required by applicable law or agreed to in writing, software
distributed under the License is distributed on an "AS IS" BASIS,
WITHOUT WARRANTIES OR CONDITIONS OF ANY KIND, either express or implied.
See the License for the specific language governing permissions and
limitations under the License.
*/

'use strict';

var React = require('react');
var sdk = require('matrix-react-sdk');
var Matrix = require("matrix-js-sdk");
var dis = require('matrix-react-sdk/lib/dispatcher');
var MatrixClientPeg = require("matrix-react-sdk/lib/MatrixClientPeg");
var rate_limited_func = require('matrix-react-sdk/lib/ratelimitedfunc');

module.exports = React.createClass({
    displayName: 'RightPanel',

    Phase : {
        MemberList: 'MemberList',
        FileList: 'FileList',
        NotificationPanel: 'NotificationPanel',
        MemberInfo: 'MemberInfo',
    },

    componentWillMount: function() {
        this.dispatcherRef = dis.register(this.onAction);
        var cli = MatrixClientPeg.get();
        cli.on("RoomState.members", this.onRoomStateMember);
    },

    componentWillUnmount: function() {
        dis.unregister(this.dispatcherRef);
        if (MatrixClientPeg.get()) {
            MatrixClientPeg.get().removeListener("RoomState.members", this.onRoomStateMember);
        }
    },

    getInitialState: function() {
        if (this.props.userId) {
            var member = new Matrix.RoomMember(null, this.props.userId);
            return {
                phase: this.Phase.MemberInfo,
                member: member,
            }
        }
        else {
            return {
                phase: this.Phase.MemberList
            }
        }
    },

    onMemberListButtonClick: function() {
        if (this.props.collapsed) {
            this.setState({ phase: this.Phase.MemberList });
            dis.dispatch({
                action: 'show_right_panel',
            });
        }
        else {
            dis.dispatch({
                action: 'hide_right_panel',
            });
        }
    },

    onRoomStateMember: function(ev, state, member) {
        // redraw the badge on the membership list
        if (this.state.phase == this.Phase.MemberList && member.roomId === this.props.roomId) {
            this._delayedUpdate();
        }
        else if (this.state.phase === this.Phase.MemberInfo && member.roomId === this.props.roomId &&
                member.userId === this.state.member.userId) {
            // refresh the member info (e.g. new power level)
            this._delayedUpdate();
        }
    },

    _delayedUpdate: new rate_limited_func(function() {
        this.forceUpdate();
    }, 500),

    onAction: function(payload) {
        if (payload.action === "view_user") {
            dis.dispatch({
                action: 'show_right_panel',
            });
            if (payload.member) {
                this.setState({
                    phase: this.Phase.MemberInfo,
                    member: payload.member,
                });
            }
            else {
                this.setState({
                    phase: this.Phase.MemberList
                });
            }
        }
        else if (payload.action === "view_room") {
            if (this.state.phase === this.Phase.MemberInfo) {
                this.setState({
                    phase: this.Phase.MemberList
                });
            }
        }
    },

    render: function() {
        var MemberList = sdk.getComponent('rooms.MemberList');
        var NotificationPanel = sdk.getComponent('structures.NotificationPanel');
        var TintableSvg = sdk.getComponent("elements.TintableSvg");
        var buttonGroup;
        var panel;

        var filesHighlight;
        var membersHighlight;
        var notificationsHighlight;
        if (!this.props.collapsed) {
            if (this.state.phase == this.Phase.MemberList || this.state.phase === this.Phase.MemberInfo) {
                membersHighlight = <div className="mx_RightPanel_headerButton_highlight"></div>;
            }
            else if (this.state.phase == this.Phase.FileList) {
                filesHighlight = <div className="mx_RightPanel_headerButton_highlight"></div>;
            }
            else if (this.state.phase == this.Phase.NotificationPanel) {
                notificationsHighlight = <div className="mx_RightPanel_headerButton_highlight"></div>;
            }
        }

        var membersBadge;
        if ((this.state.phase == this.Phase.MemberList || this.state.phase === this.Phase.MemberInfo) && this.props.roomId) {
            var cli = MatrixClientPeg.get();
            var room = cli.getRoom(this.props.roomId);
            if (room) {
                membersBadge = <div className="mx_RightPanel_headerButton_badge">{ room.getJoinedMembers().length }</div>;
            }
        }

        if (this.props.roomId) {
            buttonGroup =
                    <div className="mx_RightPanel_headerButtonGroup">
                        <div className="mx_RightPanel_headerButton" title="Members" onClick={ this.onMemberListButtonClick }>
                            { membersBadge }
                            <TintableSvg src="img/icons-people.svg" width="25" height="25"/>
                            { membersHighlight }
                        </div>
                        <div className="mx_RightPanel_headerButton mx_RightPanel_filebutton" title="Files">
                            <TintableSvg src="img/files.svg" width="17" height="22"/>
                            { filesHighlight }
                        </div>
                        <div className="mx_RightPanel_headerButton mx_RightPanel_notificationbutton" title="Notifications">
                            <TintableSvg src="img/icons-notifications.svg" width="25" height="25"/>
                            { notificationsHighlight }
                        </div>
                    </div>;
        }

<<<<<<< HEAD
            if (!this.props.collapsed) {
                if (this.state.phase == this.Phase.MemberList) {
                    panel = <MemberList roomId={this.props.roomId} key={this.props.roomId} />
                }
                else if (this.state.phase == this.Phase.MemberInfo) {
                    var MemberInfo = sdk.getComponent('rooms.MemberInfo');
                    panel = <MemberInfo roomId={this.props.roomId} member={this.state.member} key={this.props.roomId} />
                }
                else if (this.state.phase == this.Phase.NotificationPanel) {
                    panel = <NotificationPanel />
                }
=======
        if (!this.props.collapsed) {
            if(this.props.roomId && this.state.phase == this.Phase.MemberList) {
                panel = <MemberList roomId={this.props.roomId} key={this.props.roomId} />
            }
            else if(this.state.phase == this.Phase.MemberInfo) {
                var MemberInfo = sdk.getComponent('rooms.MemberInfo');
                panel = <MemberInfo member={this.state.member} key={this.props.roomId || this.props.userId} />
>>>>>>> 5f233d75
            }
        }

        if (!panel) {
            panel = <div className="mx_RightPanel_blank"></div>;
        }

        var classes = "mx_RightPanel mx_fadable";
        if (this.props.collapsed) {
            classes += " collapsed";
        }

        return (
            <aside className={classes} style={{ opacity: this.props.opacity }}>
                <div className="mx_RightPanel_header">
                    { buttonGroup }
                </div>
                { panel }
                <div className="mx_RightPanel_footer">
                </div>
            </aside>
        );
    }
});
<|MERGE_RESOLUTION|>--- conflicted
+++ resolved
@@ -167,19 +167,6 @@
                     </div>;
         }
 
-<<<<<<< HEAD
-            if (!this.props.collapsed) {
-                if (this.state.phase == this.Phase.MemberList) {
-                    panel = <MemberList roomId={this.props.roomId} key={this.props.roomId} />
-                }
-                else if (this.state.phase == this.Phase.MemberInfo) {
-                    var MemberInfo = sdk.getComponent('rooms.MemberInfo');
-                    panel = <MemberInfo roomId={this.props.roomId} member={this.state.member} key={this.props.roomId} />
-                }
-                else if (this.state.phase == this.Phase.NotificationPanel) {
-                    panel = <NotificationPanel />
-                }
-=======
         if (!this.props.collapsed) {
             if(this.props.roomId && this.state.phase == this.Phase.MemberList) {
                 panel = <MemberList roomId={this.props.roomId} key={this.props.roomId} />
@@ -187,7 +174,9 @@
             else if(this.state.phase == this.Phase.MemberInfo) {
                 var MemberInfo = sdk.getComponent('rooms.MemberInfo');
                 panel = <MemberInfo member={this.state.member} key={this.props.roomId || this.props.userId} />
->>>>>>> 5f233d75
+            }
+            else if (this.state.phase == this.Phase.NotificationPanel) {
+                panel = <NotificationPanel />
             }
         }
 
