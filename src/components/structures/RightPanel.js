/*
Copyright 2015, 2016 OpenMarket Ltd

Licensed under the Apache License, Version 2.0 (the "License");
you may not use this file except in compliance with the License.
You may obtain a copy of the License at

    http://www.apache.org/licenses/LICENSE-2.0

Unless required by applicable law or agreed to in writing, software
distributed under the License is distributed on an "AS IS" BASIS,
WITHOUT WARRANTIES OR CONDITIONS OF ANY KIND, either express or implied.
See the License for the specific language governing permissions and
limitations under the License.
*/

'use strict';

import React from 'react';
import { _t } from 'matrix-react-sdk/lib/languageHandler';
import sdk from 'matrix-react-sdk';
import Matrix from "matrix-js-sdk";
import dis from 'matrix-react-sdk/lib/dispatcher';
import MatrixClientPeg from 'matrix-react-sdk/lib/MatrixClientPeg';
import rate_limited_func from 'matrix-react-sdk/lib/ratelimitedfunc';
import Modal from 'matrix-react-sdk/lib/Modal';
import AccessibleButton from 'matrix-react-sdk/lib/components/views/elements/AccessibleButton';

module.exports = React.createClass({
    displayName: 'RightPanel',

    propTypes: {
        userId: React.PropTypes.string, // if showing an orphaned MemberInfo page, this is set
        roomId: React.PropTypes.string, // if showing panels for a given room, this is set
        collapsed: React.PropTypes.bool, // currently unused property to request for a minimized view of the panel
    },

    Phase: {
        MemberList: 'MemberList',
        FilePanel: 'FilePanel',
        NotificationPanel: 'NotificationPanel',
        MemberInfo: 'MemberInfo',
    },

    componentWillMount: function() {
        this.dispatcherRef = dis.register(this.onAction);
        var cli = MatrixClientPeg.get();
        cli.on("RoomState.members", this.onRoomStateMember);
    },

    componentWillUnmount: function() {
        dis.unregister(this.dispatcherRef);
        if (MatrixClientPeg.get()) {
            MatrixClientPeg.get().removeListener("RoomState.members", this.onRoomStateMember);
        }
    },

    getInitialState: function() {
        if (this.props.userId) {
            var member = new Matrix.RoomMember(null, this.props.userId);
            return {
                phase: this.Phase.MemberInfo,
                member: member,
            }
        }
        else {
            return {
                phase: this.Phase.MemberList
            }
        }
    },

    onMemberListButtonClick: function() {
        this.setState({ phase: this.Phase.MemberList });
    },

    onFileListButtonClick: function() {
        this.setState({ phase: this.Phase.FilePanel });
    },

    onNotificationListButtonClick: function() {
        this.setState({ phase: this.Phase.NotificationPanel });
    },

    onCollapseClick: function() {
        dis.dispatch({
            action: 'hide_right_panel',
        });
    },

    onInviteButtonClick: function() {
        if (MatrixClientPeg.get().isGuest()) {
<<<<<<< HEAD
            dis.dispatch({action: 'view_set_mxid'});
=======
            var NeedToRegisterDialog = sdk.getComponent("dialogs.NeedToRegisterDialog");
            Modal.createDialog(NeedToRegisterDialog, {
                title: _t('Please Register'),
                description: _t('Guest users can\'t invite users. Please register to invite') + '.'
            });
>>>>>>> 47d412df
            return;
        }

        // call ChatInviteDialog
        dis.dispatch({
            action: 'view_invite',
            roomId: this.props.roomId,
        });
    },

    onLoginClick: function() {
        dis.dispatch({ action: 'start_login' });
    },

    onRoomStateMember: function(ev, state, member) {
        // redraw the badge on the membership list
        if (this.state.phase == this.Phase.MemberList && member.roomId === this.props.roomId) {
            this._delayedUpdate();
        }
        else if (this.state.phase === this.Phase.MemberInfo && member.roomId === this.props.roomId &&
                member.userId === this.state.member.userId) {
            // refresh the member info (e.g. new power level)
            this._delayedUpdate();
        }
    },

    _delayedUpdate: new rate_limited_func(function() {
        this.forceUpdate();
    }, 500),

    onAction: function(payload) {
        if (payload.action === "view_user") {
            dis.dispatch({
                action: 'show_right_panel',
            });
            if (payload.member) {
                this.setState({
                    phase: this.Phase.MemberInfo,
                    member: payload.member,
                });
            }
            else {
                this.setState({
                    phase: this.Phase.MemberList
                });
            }
        }
        else if (payload.action === "view_room") {
            if (this.state.phase === this.Phase.MemberInfo) {
                this.setState({
                    phase: this.Phase.MemberList
                });
            }
        }
    },

    render: function() {
        var MemberList = sdk.getComponent('rooms.MemberList');
        var NotificationPanel = sdk.getComponent('structures.NotificationPanel');
        var FilePanel = sdk.getComponent('structures.FilePanel');
        var TintableSvg = sdk.getComponent("elements.TintableSvg");
        var buttonGroup;
        var inviteGroup;
        var panel;

        var filesHighlight;
        var membersHighlight;
        var notificationsHighlight;
        if (!this.props.collapsed) {
            if (this.state.phase == this.Phase.MemberList || this.state.phase === this.Phase.MemberInfo) {
                membersHighlight = <div className="mx_RightPanel_headerButton_highlight"></div>;
            }
            else if (this.state.phase == this.Phase.FilePanel) {
                filesHighlight = <div className="mx_RightPanel_headerButton_highlight"></div>;
            }
            else if (this.state.phase == this.Phase.NotificationPanel) {
                notificationsHighlight = <div className="mx_RightPanel_headerButton_highlight"></div>;
            }
        }

        var membersBadge;
        if ((this.state.phase == this.Phase.MemberList || this.state.phase === this.Phase.MemberInfo) && this.props.roomId) {
            var cli = MatrixClientPeg.get();
            var room = cli.getRoom(this.props.roomId);
            var user_is_in_room;
            if (room) {
                membersBadge = room.getJoinedMembers().length;
                user_is_in_room = room.hasMembershipState(
                    MatrixClientPeg.get().credentials.userId, 'join'
                );
            }

            if (user_is_in_room) {
                inviteGroup =
                    <AccessibleButton className="mx_RightPanel_invite" onClick={ this.onInviteButtonClick } >
                        <div className="mx_RightPanel_icon" >
                            <TintableSvg src="img/icon-invite-people.svg" width="35" height="35" />
                        </div>
                        <div className="mx_RightPanel_message">{ _t('Invite to this room') }</div>
                    </AccessibleButton>;
            }

        }

        if (this.props.roomId) {
            buttonGroup =
                    <div className="mx_RightPanel_headerButtonGroup">
                        <AccessibleButton className="mx_RightPanel_headerButton"
                                title={ _t('Members') } onClick={ this.onMemberListButtonClick }>
                            <div className="mx_RightPanel_headerButton_badge">{ membersBadge ? membersBadge : <span>&nbsp;</span>}</div>
                            <TintableSvg src="img/icons-people.svg" width="25" height="25"/>
                            { membersHighlight }
                        </AccessibleButton>
                        <AccessibleButton
                                className="mx_RightPanel_headerButton mx_RightPanel_filebutton"
                                title={ _t('Files') } onClick={ this.onFileListButtonClick }>
                            <div className="mx_RightPanel_headerButton_badge">&nbsp;</div>
                            <TintableSvg src="img/icons-files.svg" width="25" height="25"/>
                            { filesHighlight }
                        </AccessibleButton>
                        <AccessibleButton
                                className="mx_RightPanel_headerButton mx_RightPanel_notificationbutton"
                                title={ _t('Notifications') } onClick={ this.onNotificationListButtonClick }>
                            <div className="mx_RightPanel_headerButton_badge">&nbsp;</div>
                            <TintableSvg src="img/icons-notifications.svg" width="25" height="25"/>
                            { notificationsHighlight }
                        </AccessibleButton>
                        <div className="mx_RightPanel_headerButton mx_RightPanel_collapsebutton" title="Hide panel" onClick={ this.onCollapseClick }>
                            <TintableSvg src="img/minimise.svg" width="10" height="16"/>
                        </div>
<<<<<<< HEAD
                    </div>;
        } else if (MatrixClientPeg.get().isGuest()) {
            buttonGroup = <AccessibleButton className="mx_RightPanel_loginButton" element="button" onClick={this.onLoginClick}>
                Login
            </AccessibleButton>;
=======
                  </div>;
>>>>>>> 47d412df
        }

        if (!this.props.collapsed) {
            if(this.props.roomId && this.state.phase == this.Phase.MemberList) {
                panel = <MemberList roomId={this.props.roomId} key={this.props.roomId} />
            }
            else if(this.state.phase == this.Phase.MemberInfo) {
                var MemberInfo = sdk.getComponent('rooms.MemberInfo');
                panel = <MemberInfo member={this.state.member} key={this.props.roomId || this.props.userId} />
            }
            else if (this.state.phase == this.Phase.NotificationPanel) {
                panel = <NotificationPanel />
            }
            else if (this.state.phase == this.Phase.FilePanel) {
                panel = <FilePanel roomId={this.props.roomId} />
            }
        }

        if (!panel) {
            panel = <div className="mx_RightPanel_blank"></div>;
        }

        var classes = "mx_RightPanel mx_fadable";
        if (this.props.collapsed) {
            classes += " collapsed";
        }

        return (
            <aside className={classes} style={{ opacity: this.props.opacity }}>
                <div className="mx_RightPanel_header">
                    { buttonGroup }
                </div>
                { panel }
                <div className="mx_RightPanel_footer">
                    { inviteGroup }
                </div>
            </aside>
        );
    }
});<|MERGE_RESOLUTION|>--- conflicted
+++ resolved
@@ -90,15 +90,7 @@
 
     onInviteButtonClick: function() {
         if (MatrixClientPeg.get().isGuest()) {
-<<<<<<< HEAD
             dis.dispatch({action: 'view_set_mxid'});
-=======
-            var NeedToRegisterDialog = sdk.getComponent("dialogs.NeedToRegisterDialog");
-            Modal.createDialog(NeedToRegisterDialog, {
-                title: _t('Please Register'),
-                description: _t('Guest users can\'t invite users. Please register to invite') + '.'
-            });
->>>>>>> 47d412df
             return;
         }
 
@@ -229,15 +221,11 @@
                         <div className="mx_RightPanel_headerButton mx_RightPanel_collapsebutton" title="Hide panel" onClick={ this.onCollapseClick }>
                             <TintableSvg src="img/minimise.svg" width="10" height="16"/>
                         </div>
-<<<<<<< HEAD
                     </div>;
         } else if (MatrixClientPeg.get().isGuest()) {
             buttonGroup = <AccessibleButton className="mx_RightPanel_loginButton" element="button" onClick={this.onLoginClick}>
                 Login
             </AccessibleButton>;
-=======
-                  </div>;
->>>>>>> 47d412df
         }
 
         if (!this.props.collapsed) {
