--- conflicted
+++ resolved
@@ -362,12 +362,8 @@
                     uriFragment: "#/login",
                 });
 
-<<<<<<< HEAD
-                return q.delay(1);
-=======
                 // give the UI a chance to display
                 return q.delay(50);
->>>>>>> 0608c677
             });
 
             it('shows a login view', function() {
