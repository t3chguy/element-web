/*
Copyright 2016 OpenMarket Ltd

Licensed under the Apache License, Version 2.0 (the "License");
you may not use this file except in compliance with the License.
You may obtain a copy of the License at

    http://www.apache.org/licenses/LICENSE-2.0

Unless required by applicable law or agreed to in writing, software
distributed under the License is distributed on an "AS IS" BASIS,
WITHOUT WARRANTIES OR CONDITIONS OF ANY KIND, either express or implied.
See the License for the specific language governing permissions and
limitations under the License.
*/

/* loading.js: test the myriad paths we have for loading the application */

import PlatformPeg from 'matrix-react-sdk/lib/PlatformPeg';
import Platform from '../../src/vector/platform';

import 'skin-sdk';

import React from 'react';
import ReactDOM from 'react-dom';
import ReactTestUtils from 'react-addons-test-utils';
import expect from 'expect';
import Promise from 'bluebird';
import MatrixReactTestUtils from 'matrix-react-test-utils';

import jssdk from 'matrix-js-sdk';

import sdk from 'matrix-react-sdk';
import MatrixClientPeg from 'matrix-react-sdk/lib/MatrixClientPeg';
import * as languageHandler from 'matrix-react-sdk/lib/languageHandler';
import {VIEWS} from 'matrix-react-sdk/lib/components/structures/MatrixChat';
import dis from 'matrix-react-sdk/lib/dispatcher';

import * as test_utils from '../test-utils';
import MockHttpBackend from 'matrix-mock-request';
import {parseQs, parseQsFromFragment} from '../../src/vector/url_utils';

var DEFAULT_HS_URL='http://my_server';
var DEFAULT_IS_URL='http://my_is';

describe('loading:', function () {
    let parentDiv;
    let httpBackend;

    // an Object simulating the window.location
    let windowLocation;

    // the mounted MatrixChat
    let matrixChat;

    // a promise which resolves when the MatrixChat calls onTokenLoginCompleted
    let tokenLoginCompletePromise;

    beforeEach(function() {
        test_utils.beforeEach(this);
        httpBackend = new MockHttpBackend();
        jssdk.request(httpBackend.requestFn);
        parentDiv = document.createElement('div');

        // uncomment this to actually add the div to the UI, to help with
        // debugging (but slow things down)
        // document.body.appendChild(parentDiv);

        windowLocation = null;
        matrixChat = null;

        languageHandler.setMissingEntryGenerator(function(key) {
            return key.split('|', 2)[1];
        });
    });

    afterEach(async function () {
        console.log(`${Date.now()}: loading: afterEach`);
        if (parentDiv) {
            ReactDOM.unmountComponentAtNode(parentDiv);
            parentDiv.remove();
            parentDiv = null;
        }

        // unmounting should have cleared the MatrixClientPeg
        expect(MatrixClientPeg.get()).toBe(null);

        // chrome seems to take *ages* to delete the indexeddbs.
        this.timeout(10000);

        // clear the indexeddbs so we can start from a clean slate next time.
        await Promise.all([
            test_utils.deleteIndexedDB('matrix-js-sdk:crypto'),
            test_utils.deleteIndexedDB('matrix-js-sdk:riot-web-sync'),
        ]);
        console.log(`${Date.now()}: loading: afterEach complete`);
    });

    /* simulate the load process done by index.js
     *
     * TODO: it would be nice to factor some of this stuff out of index.js so
     * that we can test it rather than our own implementation of it.
     */
    function loadApp(opts) {
        opts = opts || {};
        const queryString = opts.queryString || "";
        const uriFragment = opts.uriFragment || "";

        windowLocation = {
            search: queryString,
            hash: uriFragment,
            toString: function() { return this.search + this.hash; },
        };

        let tokenLoginCompleteDefer = Promise.defer();
        tokenLoginCompletePromise = tokenLoginCompleteDefer.promise;

        function onNewScreen(screen) {
            console.log(Date.now() + " newscreen "+screen);
            var hash = '#/' + screen;
            windowLocation.hash = hash;
            console.log(Date.now() + " browser URI now "+ windowLocation);
        }

        // Parse the given window.location and return parameters that can be used when calling
        // MatrixChat.showScreen(screen, params)
        function getScreenFromLocation(location) {
            const fragparts = parseQsFromFragment(location);
            return {
                screen: fragparts.location.substring(1),
                params: fragparts.params,
            }
        }

<<<<<<< HEAD
        function routeUrl(location, matrixChat) {
            console.log(Date.now() + ` routing URL '${location}'`);
            const s = getScreenFromLocation(location);
            console.log("Showing screen ", s);
            matrixChat.showScreen(s.screen, s.params);
        }

=======
>>>>>>> eed9c56c
        const MatrixChat = sdk.getComponent('structures.MatrixChat');
        const fragParts = parseQsFromFragment(windowLocation);

        const config = Object.assign({
            default_hs_url: DEFAULT_HS_URL,
            default_is_url: DEFAULT_IS_URL,
        }, opts.config || {});

        PlatformPeg.set(new Platform());

        var params = parseQs(windowLocation);
        matrixChat = ReactDOM.render(
            <MatrixChat
                onNewScreen={onNewScreen}
                config={config}
                realQueryParams={params}
                startingFragmentQueryParams={fragParts.params}
                enableGuest={true}
                onTokenLoginCompleted={() => tokenLoginCompleteDefer.resolve()}
                initialScreenAfterLogin={getScreenFromLocation(windowLocation)}
                makeRegistrationUrl={() => {throw new Error('Not implemented');}}
            />, parentDiv
        );
    }

    // set an expectation that we will get a call to /sync, then flush
    // http requests until we do.
    //
    // returns a promise resolving to the received request
    async function expectAndAwaitSync(response) {
        response = response || {};
        let syncRequest = null;
        httpBackend.when('GET', '/sync')
            .check((r) => {syncRequest = r;})
            .respond(200, response);

        for (let attempts = 10; attempts > 0; attempts--) {
            console.log(Date.now() + " waiting for /sync");
            if (syncRequest) {
                return syncRequest;
            }
            await httpBackend.flush();
        }
        throw new Error("Gave up waiting for /sync");
    }

    describe("Clean load with no stored credentials:", function() {
        it('gives a login panel by default', function (done) {
            loadApp();

            Promise.delay(1).then(() => {
                // at this point, we're trying to do a guest registration;
                // we expect a spinner
                assertAtLoadingSpinner(matrixChat);

                httpBackend.when('POST', '/register').check(function(req) {
                    expect(req.queryParams.kind).toEqual('guest');
                }).respond(403, "Guest access is disabled");

                return httpBackend.flush();
            }).then(() => {
                // Wait for another trip around the event loop for the UI to update
                return awaitLoginComponent(matrixChat);
            }).then(() => {
<<<<<<< HEAD
                // we expect a single <Login> component following session load
                ReactTestUtils.findRenderedComponentWithType(
                    matrixChat, sdk.getComponent('structures.login.Login'));
                expect(windowLocation.hash).toEqual("");
=======
                expect(windowLocation.hash).toEqual("#/login");
>>>>>>> eed9c56c
            }).done(done, done);
        });

        it('should follow the original link after successful login', function(done) {
            loadApp({
                uriFragment: "#/room/!room:id",
            });

            Promise.delay(1).then(() => {
                // at this point, we're trying to do a guest registration;
                // we expect a spinner
                assertAtLoadingSpinner(matrixChat);

                httpBackend.when('POST', '/register').check(function(req) {
                    expect(req.queryParams.kind).toEqual('guest');
                }).respond(403, "Guest access is disabled");

                return httpBackend.flush();
            }).then(() => {
                // Wait for another trip around the event loop for the UI to update
                return Promise.delay(10);
            }).then(() => {
                return completeLogin(matrixChat);
            }).then(() => {
                // once the sync completes, we should have a room view
                return awaitRoomView(matrixChat);
            }).then(() => {
                httpBackend.verifyNoOutstandingExpectation();
                expect(windowLocation.hash).toEqual("#/room/!room:id");

                // and the localstorage should have been updated
                expect(localStorage.getItem('mx_user_id')).toEqual('@user:id');
                expect(localStorage.getItem('mx_access_token')).toEqual('access_token');
                expect(localStorage.getItem('mx_hs_url')).toEqual(DEFAULT_HS_URL);
                expect(localStorage.getItem('mx_is_url')).toEqual(DEFAULT_IS_URL);
            }).done(done, done);
        });

        it('should not register as a guest when using a #/login link', function() {
            loadApp({
                uriFragment: "#/login",
            });

            return awaitLoginComponent(matrixChat).then(() => {
                // we expect a single <Login> component
                ReactTestUtils.findRenderedComponentWithType(
                    matrixChat, sdk.getComponent('structures.login.Login'));

                // the only outstanding request should be a GET /login
                // (in particular there should be no /register request for
                // guest registration).
                for (const req of httpBackend.requests) {
                    if (req.method === 'GET' && req.path.endsWith('/_matrix/client/r0/login')) {
                        continue;
                    }

                    throw new Error(`Unexpected HTTP request to ${req}`);
                }
                return completeLogin(matrixChat);
            }).then(() => {

                // once the sync completes, we should have a room view
                ReactTestUtils.findRenderedComponentWithType(
                    matrixChat, sdk.getComponent('structures.HomePage'));
                expect(windowLocation.hash).toEqual("#/home");
            });
        });
    });

    describe("MatrixClient rehydrated from stored credentials:", function() {
        beforeEach(function() {
            localStorage.setItem("mx_hs_url", "http://localhost" );
            localStorage.setItem("mx_is_url", "http://localhost" );
            localStorage.setItem("mx_access_token", "access_token");
            localStorage.setItem("mx_user_id", "@me:localhost");
            localStorage.setItem("mx_last_room_id", "!last_room:id");
        });

        it('shows the last known room by default', function() {
            httpBackend.when('GET', '/pushrules').respond(200, {});
            httpBackend.when('POST', '/filter').respond(200, { filter_id: 'fid' });

            loadApp();

            return awaitSyncingSpinner(matrixChat).then(() => {
                // we got a sync spinner - let the sync complete
                return expectAndAwaitSync();
            }).then(() => {
                // once the sync completes, we should have a room view
                return awaitRoomView(matrixChat);
            }).then(() => {
                httpBackend.verifyNoOutstandingExpectation();
                expect(windowLocation.hash).toEqual("#/room/!last_room:id");
            });
        });

        it('shows a home page by default if we have no joined rooms', function(done) {
<<<<<<< HEAD
=======
            localStorage.removeItem("mx_last_room_id");

>>>>>>> eed9c56c
            httpBackend.when('GET', '/pushrules').respond(200, {});
            httpBackend.when('POST', '/filter').respond(200, { filter_id: 'fid' });

            loadApp();

            return awaitSyncingSpinner(matrixChat).then(() => {
                // we got a sync spinner - let the sync complete
                return expectAndAwaitSync();
            }).then(() => {
                // once the sync completes, we should have a home page
                httpBackend.verifyNoOutstandingExpectation();
                ReactTestUtils.findRenderedComponentWithType(
                    matrixChat, sdk.getComponent('structures.HomePage'));
                expect(windowLocation.hash).toEqual("#/home");
            }).done(done, done);
        });

        it('shows a room view if we followed a room link', function(done) {
            httpBackend.when('GET', '/pushrules').respond(200, {});
            httpBackend.when('POST', '/filter').respond(200, { filter_id: 'fid' });

            loadApp({
                uriFragment: "#/room/!room:id",
            });

            return awaitSyncingSpinner(matrixChat).then(() => {
                // we got a sync spinner - let the sync complete
                return expectAndAwaitSync();
            }).then(() => {
                // once the sync completes, we should have a room view
                return awaitRoomView(matrixChat);
            }).then(() => {
                httpBackend.verifyNoOutstandingExpectation();
                expect(windowLocation.hash).toEqual("#/room/!room:id");
            }).done(done, done);
        });

        it("logs in correctly with a Riot Team Server", function() {
            sdk.setFetch(httpBackend.fetchFn); // XXX: ought to restore this!

            httpBackend.when('GET', '/pushrules').respond(200, {});
            httpBackend.when('POST', '/filter').respond(200, { filter_id: 'fid' });

            loadApp({
                config: {
                    teamServerConfig: {
                        teamServerURL: 'http://my_team_server',
                    },
                },
            });

            return Promise.delay(1).then(() => {
                // we expect a loading spinner while we log into the RTS
                assertAtLoadingSpinner(matrixChat);

                httpBackend.when('GET', 'my_team_server/login').respond(200, {
                    team_token: 'nom',
                });
                return httpBackend.flush();
            }).then(() => {
                return awaitSyncingSpinner(matrixChat)
            }).then(() => {
                // we got a sync spinner - let the sync complete
                return expectAndAwaitSync();
            }).then(() => {
                // once the sync completes, we should have a home page
                ReactTestUtils.findRenderedComponentWithType(
                    matrixChat, sdk.getComponent('structures.HomePage'));
            });
        });

        describe('/#/login link:', function() {
            beforeEach(function() {
                loadApp({
                    uriFragment: "#/login",
                });

                // give the UI a chance to display
                return awaitLoginComponent(matrixChat);
            });

            it('shows a login view', function() {
                // we expect a single <Login> component
                ReactTestUtils.findRenderedComponentWithType(
                    matrixChat, sdk.getComponent('structures.login.Login')
                );

                // the only outstanding request should be a GET /login
                // (in particular there should be no /register request for
                // guest registration, nor /sync, etc).
                for (const req of httpBackend.requests) {
                    if (req.method === 'GET' && req.path.endsWith('/_matrix/client/r0/login')) {
                        continue;
                    }

                    throw new Error(`Unexpected HTTP request to ${req}`);
                }
            });

            it('shows the homepage after login', function() {
                return completeLogin(matrixChat).then(() => {
                    // we should see a home page, even though we previously had
                    // a stored mx_last_room_id
                    ReactTestUtils.findRenderedComponentWithType(
                        matrixChat, sdk.getComponent('structures.HomePage'));
                    expect(windowLocation.hash).toEqual("#/home");
                });
            });
        });
    });

    describe('Guest auto-registration:', function() {
        it('shows a home page by default', function (done) {
            loadApp();

            Promise.delay(1).then(() => {
                // at this point, we're trying to do a guest registration;
                // we expect a spinner
                assertAtLoadingSpinner(matrixChat);

                httpBackend.when('POST', '/register').check(function(req) {
                    expect(req.queryParams.kind).toEqual('guest');
                }).respond(200, {
                    user_id: "@guest:localhost",
                    access_token: "secret_token",
                });

                return httpBackend.flush();
            }).then(() => {
                return awaitSyncingSpinner(matrixChat);
            }).then(() => {
                // we got a sync spinner - let the sync complete
                return expectAndAwaitSync();
            }).then(() => {
                // once the sync completes, we should have a home page
                httpBackend.verifyNoOutstandingExpectation();
                ReactTestUtils.findRenderedComponentWithType(
                    matrixChat, sdk.getComponent('structures.HomePage'));
                expect(windowLocation.hash).toEqual("#/home");
            }).done(done, done);
        });

        it('uses the last known homeserver to register with', function (done) {
            localStorage.setItem("mx_hs_url", "https://homeserver" );
            localStorage.setItem("mx_is_url", "https://idserver" );

            loadApp();

            Promise.delay(1).then(() => {
                // at this point, we're trying to do a guest registration;
                // we expect a spinner
                assertAtLoadingSpinner(matrixChat);

                httpBackend.when('POST', '/register').check(function(req) {
                    expect(req.path).toMatch(new RegExp("^https://homeserver/"));
                    expect(req.queryParams.kind).toEqual('guest');
                }).respond(200, {
                    user_id: "@guest:localhost",
                    access_token: "secret_token",
                });

                return httpBackend.flush();
            }).then(() => {
                return awaitSyncingSpinner(matrixChat);
            }).then(() => {
                return expectAndAwaitSync();
            }).then((req) => {
                expect(req.path).toMatch(new RegExp("^https://homeserver/"));

                // once the sync completes, we should have a home page
                httpBackend.verifyNoOutstandingExpectation();
                ReactTestUtils.findRenderedComponentWithType(
                    matrixChat, sdk.getComponent('structures.HomePage'));
                expect(windowLocation.hash).toEqual("#/home");
                expect(MatrixClientPeg.get().baseUrl).toEqual("https://homeserver");
                expect(MatrixClientPeg.get().idBaseUrl).toEqual("https://idserver");
            }).done(done, done);
        });

        it('shows a room view if we followed a room link', function(done) {
            loadApp({
                uriFragment: "#/room/!room:id"
            });
            Promise.delay(1).then(() => {
                // at this point, we're trying to do a guest registration;
                // we expect a spinner
                assertAtLoadingSpinner(matrixChat);

                httpBackend.when('POST', '/register').check(function(req) {
                    expect(req.queryParams.kind).toEqual('guest');
                }).respond(200, {
                    user_id: "@guest:localhost",
                    access_token: "secret_token",
                });

                return httpBackend.flush();
            }).then(() => {
                return awaitSyncingSpinner(matrixChat);
            }).then(() => {
                return expectAndAwaitSync();
            }).then(() => {
                // once the sync completes, we should have a room view
                return awaitRoomView(matrixChat);
            }).then(() => {
                httpBackend.verifyNoOutstandingExpectation();
                expect(windowLocation.hash).toEqual("#/room/!room:id");
            }).done(done, done);
        });

        describe('Login as user', function() {
            beforeEach(function() {
                // first we have to load the homepage
                loadApp();

                httpBackend.when('POST', '/register').check(function(req) {
                    expect(req.queryParams.kind).toEqual('guest');
                }).respond(200, {
                    user_id: "@guest:localhost",
                    access_token: "secret_token",
                });

                return httpBackend.flush().then(() => {
                    return awaitSyncingSpinner(matrixChat);
                }).then(() => {
                    // we got a sync spinner - let the sync complete
                    return expectAndAwaitSync();
                }).then(() => {
                    // once the sync completes, we should have a home page
                    ReactTestUtils.findRenderedComponentWithType(
                        matrixChat, sdk.getComponent('structures.HomePage'));

                    // we simulate a click on the 'login' button by firing off
                    // the relevant dispatch.
                    //
                    // XXX: is it an anti-pattern to access the react-sdk's
                    // dispatcher in this way? Is it better to find the login
                    // button and simulate a click? (we might have to arrange
                    // for it to be shown - it's not always, due to the
                    // collapsing left panel

                    dis.dispatch({ action: 'start_login' });

                    return awaitLoginComponent(matrixChat);
                });
            });

            it('should give us a login page', function() {
                expect(windowLocation.hash).toEqual("#/login");

                // we expect a single <Login> component
                ReactTestUtils.findRenderedComponentWithType(
                    matrixChat, sdk.getComponent('structures.login.Login')
                );
            });

            /*
            // ILAG renders this obsolete. I think.
            it('should allow us to return to the app', function() {
                const login = ReactTestUtils.findRenderedComponentWithType(
                    matrixChat, sdk.getComponent('structures.login.Login')
                );

                const linkText = 'Return to app';

                const returnToApp = ReactTestUtils.scryRenderedDOMComponentsWithTag(
                    login, 'a').find((e) => e.innerText === linkText);

                if (!returnToApp) {
                    throw new Error(`Couldn't find '${linkText}' link`);
                }

                ReactTestUtils.Simulate.click(returnToApp);

                return Promise.delay(1).then(() => {
                    // we should be straight back into the home page
                    ReactTestUtils.findRenderedComponentWithType(
                        matrixChat, sdk.getComponent('structures.HomePage'));
                });
            });
            */
        });
    });

    describe('Token login:', function() {
        it('logs in successfully', function (done) {
            loadApp({
                queryString: "?loginToken=secretToken&homeserver=https%3A%2F%2Fhomeserver&identityServer=https%3A%2F%2Fidserver",
            });

            Promise.delay(1).then(() => {
                // we expect a spinner while we're logging in
                assertAtLoadingSpinner(matrixChat);

                httpBackend.when('POST', '/login').check(function(req) {
                    expect(req.path).toMatch(new RegExp("^https://homeserver/"));
                    expect(req.data.type).toEqual("m.login.token");
                    expect(req.data.token).toEqual("secretToken");
                }).respond(200, {
                    user_id: "@user:localhost",
                    device_id: 'DEVICE_ID',
                    access_token: "access_token",
                });

                return httpBackend.flush();
            }).then(() => {
                // at this point, MatrixChat should fire onTokenLoginCompleted, which
                // makes index.js reload the app. We're not going to attempt to
                // simulate the reload - just check that things are left in the
                // right state for the reloaded app.

                return tokenLoginCompletePromise;
            }).then(() => {
                // check that the localstorage has been set up in such a way that
                // the reloaded app can pick up where we leave off.
                expect(localStorage.getItem('mx_user_id')).toEqual('@user:localhost');
                expect(localStorage.getItem('mx_access_token')).toEqual('access_token');
                expect(localStorage.getItem('mx_hs_url')).toEqual('https://homeserver');
                expect(localStorage.getItem('mx_is_url')).toEqual('https://idserver');
            }).done(done, done);
        });
    });

    // check that we have a Login component, send a 'user:pass' login,
    // and await the HTTP requests.
    function completeLogin(matrixChat) {
        // we expect a single <Login> component
        const login = ReactTestUtils.findRenderedComponentWithType(
            matrixChat, sdk.getComponent('structures.login.Login'));

        httpBackend.when('POST', '/login').check(function(req) {
            expect(req.data.type).toEqual('m.login.password');
            expect(req.data.identifier.type).toEqual('m.id.user');
            expect(req.data.identifier.user).toEqual('user');
            expect(req.data.password).toEqual('pass');
        }).respond(200, {
            user_id: '@user:id',
            device_id: 'DEVICE_ID',
            access_token: 'access_token',
        });
        login.onPasswordLogin("user", undefined, undefined, "pass");

        return httpBackend.flush().then(() => {
            // Wait for another trip around the event loop for the UI to update
            return Promise.delay(1);
        }).then(() => {
            // we expect a spinner
            ReactTestUtils.findRenderedComponentWithType(
                matrixChat, sdk.getComponent('elements.Spinner'));

            httpBackend.when('GET', '/pushrules').respond(200, {});
            httpBackend.when('POST', '/filter').respond(200, { filter_id: 'fid' });
            return expectAndAwaitSync().catch((e) => {
                throw new Error("Never got /sync after login: did the client start?");
            });
        }).then(() => {
            httpBackend.verifyNoOutstandingExpectation();
        });
    }
});

// assert that we are on the loading page
function assertAtLoadingSpinner(matrixChat) {
    var domComponent = ReactDOM.findDOMNode(matrixChat);
    expect(domComponent.className).toEqual("mx_MatrixChat_splash");

    // just the spinner
    expect(domComponent.children.length).toEqual(1);
}

// we've got login creds, and are waiting for the sync to finish.
// the page includes a logout link.
function awaitSyncingSpinner(matrixChat, retryLimit, retryCount) {
    if (retryLimit === undefined) {
        retryLimit = 10;
    }
    if (retryCount === undefined) {
        retryCount = 0;
    }

    if (matrixChat.state.view === VIEWS.LOADING ||
            matrixChat.state.view === VIEWS.LOGGING_IN) {
        console.log(Date.now() + " Awaiting sync spinner: still loading.");
        if (retryCount >= retryLimit) {
            throw new Error("MatrixChat still not loaded after " +
                            retryCount + " tries");
        }
        // loading can take quite a long time, because we delete the
        // indexedDB store.
        return Promise.delay(5).then(() => {
            return awaitSyncingSpinner(matrixChat, retryLimit, retryCount + 1);
        });
    }

    console.log(Date.now() + " Awaiting sync spinner: load complete.");

    // state looks good, check the rendered output
    assertAtSyncingSpinner(matrixChat);
    return Promise.resolve();
}

function assertAtSyncingSpinner(matrixChat) {
    var domComponent = ReactDOM.findDOMNode(matrixChat);
    expect(domComponent.className).toEqual("mx_MatrixChat_splash");

    ReactTestUtils.findRenderedComponentWithType(
        matrixChat, sdk.getComponent('elements.Spinner'));
    var logoutLink = ReactTestUtils.findRenderedDOMComponentWithTag(
        matrixChat, 'a');
    expect(logoutLink.text).toEqual("Logout");
}

function awaitRoomView(matrixChat, retryLimit, retryCount) {
    if (retryLimit === undefined) {
        retryLimit = 5;
    }
    if (retryCount === undefined) {
        retryCount = 0;
    }

    if (matrixChat.state.view !== VIEWS.LOGGED_IN || !matrixChat.state.ready) {
        console.log(Date.now() + " Awaiting room view: not ready yet.");
        if (retryCount >= retryLimit) {
            throw new Error("MatrixChat still not ready after " +
                            retryCount + " tries");
        }
        return Promise.delay(0).then(() => {
            return awaitRoomView(matrixChat, retryLimit, retryCount + 1);
        });
    }

    console.log(Date.now() + " Awaiting room view: now ready.");

    // state looks good, check the rendered output
    ReactTestUtils.findRenderedComponentWithType(
        matrixChat, sdk.getComponent('structures.RoomView'));
    return Promise.resolve();
}

function awaitLoginComponent(matrixChat, attempts) {
    return MatrixReactTestUtils.waitForRenderedComponentWithType(
        matrixChat, sdk.getComponent('structures.login.Login'), attempts,
    );
}<|MERGE_RESOLUTION|>--- conflicted
+++ resolved
@@ -132,16 +132,6 @@
             }
         }
 
-<<<<<<< HEAD
-        function routeUrl(location, matrixChat) {
-            console.log(Date.now() + ` routing URL '${location}'`);
-            const s = getScreenFromLocation(location);
-            console.log("Showing screen ", s);
-            matrixChat.showScreen(s.screen, s.params);
-        }
-
-=======
->>>>>>> eed9c56c
         const MatrixChat = sdk.getComponent('structures.MatrixChat');
         const fragParts = parseQsFromFragment(windowLocation);
 
@@ -206,14 +196,7 @@
                 // Wait for another trip around the event loop for the UI to update
                 return awaitLoginComponent(matrixChat);
             }).then(() => {
-<<<<<<< HEAD
-                // we expect a single <Login> component following session load
-                ReactTestUtils.findRenderedComponentWithType(
-                    matrixChat, sdk.getComponent('structures.login.Login'));
-                expect(windowLocation.hash).toEqual("");
-=======
                 expect(windowLocation.hash).toEqual("#/login");
->>>>>>> eed9c56c
             }).done(done, done);
         });
 
@@ -311,11 +294,8 @@
         });
 
         it('shows a home page by default if we have no joined rooms', function(done) {
-<<<<<<< HEAD
-=======
             localStorage.removeItem("mx_last_room_id");
 
->>>>>>> eed9c56c
             httpBackend.when('GET', '/pushrules').respond(200, {});
             httpBackend.when('POST', '/filter').respond(200, { filter_id: 'fid' });
 
