--- conflicted
+++ resolved
@@ -8,11 +8,7 @@
 const TerserPlugin = require('terser-webpack-plugin');
 const OptimizeCSSAssetsPlugin = require('optimize-css-assets-webpack-plugin');
 const HtmlWebpackInjectPreload = require('@principalstudio/html-webpack-inject-preload');
-<<<<<<< HEAD
-const { ExtendedAPIPlugin } = require('webpack');
-=======
 const ReactRefreshWebpackPlugin = require('@pmmmwh/react-refresh-webpack-plugin');
->>>>>>> 674bba1e
 
 dotenv.config();
 let ogImageUrl = process.env.RIOT_OG_IMAGE_URL;
@@ -532,12 +528,7 @@
             }),
             useHMR && new ReactRefreshWebpackPlugin(fullPageErrors ? undefined : { overlay: { entry: false } }),
 
-<<<<<<< HEAD
-            new ExtendedAPIPlugin(),
-        ],
-=======
         ].filter(Boolean),
->>>>>>> 674bba1e
 
         output: {
             path: path.join(__dirname, "webapp"),
