--- conflicted
+++ resolved
@@ -35,15 +35,12 @@
             "indexeddb_worker": "./src/vector/indexeddb-worker.js",
             "dendrite_sw": "./src/vector/dendrite-sw.js",
             "mobileguide": "./src/vector/mobile_guide/index.js",
-<<<<<<< HEAD
             "sqlitejs": "./src/vector/sqlitejs.js",
             "go_http_bridge": "./node_modules/go-http-js-libp2p/js/bridge.js",
             "sql_wasm": "./node_modules/sql.js/dist/sql-wasm.wasm",
             "dendrite_wasm": "./src/vector/dendrite.wasm",
             "wasm_exec": "./src/vector/wasm_exec.js",
-=======
             "usercontent": "./node_modules/matrix-react-sdk/src/usercontent/index.js",
->>>>>>> c4f3d39d
 
             // CSS themes
             "theme-light": "./node_modules/matrix-react-sdk/res/themes/light/css/light.scss",
@@ -363,7 +360,6 @@
             // serve unwebpacked assets from webapp.
             contentBase: './webapp',
 
-<<<<<<< HEAD
             stats: {
                 // don't fill the console up with a mahoosive list of modules
                 chunks: false,
@@ -371,11 +367,6 @@
             headers: {
                 "Service-Worker-Allowed": "/"
             },
-=======
-            // Only output errors, warnings, or new compilations.
-            // This hides the massive list of modules.
-            stats: 'minimal',
->>>>>>> c4f3d39d
 
             // hot module replacement doesn't work (I think we'd need react-hot-reload?)
             // so webpack-dev-server reloads the page on every update which is quite
