const path = require('path');
const HtmlWebpackPlugin = require('html-webpack-plugin');
const MiniCssExtractPlugin = require('mini-css-extract-plugin');
const TerserPlugin = require('terser-webpack-plugin');
const OptimizeCSSAssetsPlugin = require('optimize-css-assets-webpack-plugin');
const webpack = require("webpack");

let og_image_url = process.env.RIOT_OG_IMAGE_URL;
if (!og_image_url) og_image_url = 'https://riot.im/app/themes/riot/img/logos/riot-im-logo-black-text.png';

<<<<<<< HEAD
module.exports = {
    entry: {
        // Load babel-polyfill first to avoid issues where some imports (namely react)
        // are potentially loaded before babel-polyfill.
        "bundle": ["babel-polyfill", "./src/vector/index.js"],
        "indexeddb-worker": "./src/vector/indexeddb-worker.js",

        "mobileguide": "./src/vector/mobile_guide/index.js",
        "inline-widget-wrapper": "./src/vector/inline_widget_wrapper/index.js",

        // CSS themes
        "theme-light": "./node_modules/matrix-react-sdk/res/themes/light/css/light.scss",
        "theme-dark": "./node_modules/matrix-react-sdk/res/themes/dark/css/dark.scss",
    },
    module: {
        rules: [
            { enforce: 'pre', test: /\.js$/, use: "source-map-loader", exclude: /node_modules/, },
            { test: /\.js$/, use: "babel-loader", include: path.resolve(__dirname, 'src') },
            {
                test: /\.wasm$/,
                loader: "file-loader",
                type: "javascript/auto", // https://github.com/webpack/webpack/issues/6725
                options: {
                    name: '[name].[hash:7].[ext]',
                    outputPath: '.',
=======
module.exports = (env, argv) => {
    if (process.env.CI_PACKAGE) {
        // Don't run minification for CI builds (this is only set for runs on develop)
        argv.mode = "development";
    }

    const development = {};
    if (argv.mode !== "production") {
        // This makes the sourcemaps human readable for developers. We use eval-source-map
        // because the plain source-map devtool ruins the alignment.
        development['devtool'] = 'eval-source-map';
    }

    // Resolve the directories for the react-sdk and js-sdk for later use. We resolve these early so we
    // don't have to call them over and over. We also resolve to the package.json instead of the src
    // directory so we don't have to rely on a index.js or similar file existing.
    const reactSdkSrcDir = path.resolve(require.resolve("matrix-react-sdk/package.json"), '..', 'src');
    const jsSdkSrcDir = path.resolve(require.resolve("matrix-js-sdk/package.json"), '..', 'src');

    return {
        ...development,

        entry: {
            "bundle": "./src/vector/index.js",
            "indexeddb-worker": "./src/vector/indexeddb-worker.js",
            "mobileguide": "./src/vector/mobile_guide/index.js",
            "usercontent": "./node_modules/matrix-react-sdk/src/usercontent/index.js",

            // CSS themes
            "theme-light": "./node_modules/matrix-react-sdk/res/themes/light/css/light.scss",
            "theme-dark": "./node_modules/matrix-react-sdk/res/themes/dark/css/dark.scss",
            "theme-light-custom": "./node_modules/matrix-react-sdk/res/themes/light-custom/css/light-custom.scss",
            "theme-dark-custom": "./node_modules/matrix-react-sdk/res/themes/dark-custom/css/dark-custom.scss",
        },

        optimization: {
            // Put all of our CSS into one useful place - this is needed for MiniCssExtractPlugin.
            // Previously we used a different extraction plugin that did this magic for us, but
            // now we need to consider that the CSS needs to be bundled up together.
            splitChunks: {
                cacheGroups: {
                    styles: {
                        name: 'styles',
                        test: /\.css$/,
                        enforce: true,
                        // Do not add `chunks: 'all'` here because you'll break the app entry point.
                    },
>>>>>>> 4155973b
                },
            },

            // This fixes duplicate files showing up in chrome with sourcemaps enabled.
            // See https://github.com/webpack/webpack/issues/7128 for more info.
            namedModules: false,

            // Minification is normally enabled by default for webpack in production mode, but
            // we use a CSS optimizer too and need to manage it ourselves.
            minimize: argv.mode === 'production',
            minimizer: argv.mode === 'production' ? [new TerserPlugin({}), new OptimizeCSSAssetsPlugin({})] : [],
        },

        resolve: {
            // We define an alternative import path so we can safely use src/ across the react-sdk
            // and js-sdk. We already import from src/ where possible to ensure our source maps are
            // extremely accurate (and because we're capable of compiling the layers manually rather
            // than relying on partially-mangled output from babel), though we do need to fix the
            // package level import (stuff like `import {Thing} from "matrix-js-sdk"` for example).
            // We can't use the aliasing down below to point at src/ because that'll fail to resolve
            // the package.json for the dependency. Instead, we rely on the package.json of each
            // layer to have our custom alternate fields to load things in the right order. These are
            // the defaults of webpack prepended with `matrix_src_`.
            mainFields: ['matrix_src_browser', 'matrix_src_main', 'browser', 'main'],
            aliasFields: ['matrix_src_browser', 'browser'],

            // We need to specify that TS can be resolved without an extension
            extensions: ['.js', '.json', '.ts', '.tsx'],
            alias: {
                // alias any requires to the react module to the one in our path,
                // otherwise we tend to get the react source included twice when
                // using `npm link` / `yarn link`.
                "react": path.resolve(__dirname, 'node_modules/react'),
                "react-dom": path.resolve(__dirname, 'node_modules/react-dom'),

                // same goes for js-sdk - we don't need two copies.
                "matrix-js-sdk": path.resolve(__dirname, 'node_modules/matrix-js-sdk'),

                // Define a variable so the i18n stuff can load
                "$webapp": path.resolve(__dirname, 'webapp'),
            },
        },

        module: {
            noParse: [
                // for cross platform compatibility use [\\\/] as the path separator
                // this ensures that the regex trips on both Windows and *nix

                // don't parse the languages within highlight.js. They cause stack
                // overflows (https://github.com/webpack/webpack/issues/1721), and
                // there is no need for webpack to parse them - they can just be
                // included as-is.
                /highlight\.js[\\\/]lib[\\\/]languages/,

                // olm takes ages for webpack to process, and it's already heavily
                // optimised, so there is little to gain by us uglifying it.
                /olm[\\\/](javascript[\\\/])?olm\.js$/,
            ],
            rules: [
                {
                    test: /\.(ts|js)x?$/,
                    include: (f) => {
                        // our own source needs babel-ing
                        if (f.startsWith(path.resolve(__dirname, 'src'))) return true;

                        // we use the original source files of react-sdk and js-sdk, so we need to
                        // run them through babel. Because the path tested is the resolved, absolute
                        // path, these could be anywhere thanks to yarn link. We must also not
                        // include node modules inside these modules, so we add 'src'.
                        if (f.startsWith(reactSdkSrcDir)) return true;
                        if (f.startsWith(jsSdkSrcDir)) return true;

                        // but we can't run all of our dependencies through babel (many of them still
                        // use module.exports which breaks if babel injects an 'include' for its
                        // polyfills: probably fixable but babeling all our dependencies is probably
                        // not necessary anyway). So, for anything else, don't babel.
                        return false;
                    },
                    loader: 'babel-loader',
                    options: {
                        cacheDirectory: true
                    }
                },
                {
                    test: /\.css$/,
                    use: [
                        MiniCssExtractPlugin.loader,
                        {
                            loader: 'css-loader',
                            options: {
                                importLoaders: 1,
                                sourceMap: true,
                            }
                        },
                        {
                            loader: 'postcss-loader',
                            ident: 'postcss',
                            options: {
                                sourceMap: true,
                                plugins: () => [
                                    // Note that we use significantly fewer plugins on the plain
                                    // CSS parser. If we start to parse plain CSS, we end with all
                                    // kinds of nasty problems (like stylesheets not loading).
                                    //
                                    // You might have noticed that we're also sending regular CSS
                                    // through PostCSS. This looks weird, and in fact is probably
                                    // not what you'd expect, however in order for our CSS build
                                    // to work nicely we have to do this. Because down the line
                                    // our SCSS stylesheets reference plain CSS we have to load
                                    // the plain CSS through PostCSS so it can find it safely. This
                                    // also acts like a babel-for-css by transpiling our (S)CSS
                                    // down/up to the right browser support (prefixes, etc).
                                    // Further, if we don't do this then PostCSS assumes that our
                                    // plain CSS is SCSS and it really doesn't like that, even
                                    // though plain CSS should be compatible. The chunking options
                                    // at the top of this webpack config help group the SCSS and
                                    // plain CSS together for the bundler.

                                    require("postcss-simple-vars")(),
                                    require("postcss-strip-inline-comments")(),

                                    // It's important that this plugin is last otherwise we end
                                    // up with broken CSS.
                                    require('postcss-preset-env')({stage: 3, browsers: 'last 2 versions'}),
                                ],
                                parser: "postcss-scss",
                                "local-plugins": true,
                            },
                        },
                    ]
                },
                {
                    test: /\.scss$/,
                    use: [
                        MiniCssExtractPlugin.loader,
                        {
                            loader: 'css-loader',
                            options: {
                                importLoaders: 1,
                                sourceMap: true,
                            }
                        },
                        {
                            loader: 'postcss-loader',
                            ident: 'postcss',
                            options: {
                                sourceMap: true,
                                plugins: () => [
                                    // Note that we use slightly different plugins for SCSS.

                                    require('postcss-import')(),
                                    require("postcss-simple-vars")(),
                                    require("postcss-extend")(),
                                    require("postcss-nested")(),
                                    require("postcss-mixins")(),
                                    require("postcss-easings")(),
                                    require("postcss-strip-inline-comments")(),

                                    // It's important that this plugin is last otherwise we end
                                    // up with broken CSS.
                                    require('postcss-preset-env')({stage: 3, browsers: 'last 2 versions'}),
                                ],
                                parser: "postcss-scss",
                                "local-plugins": true,
                            },
                        },
                    ]
                },
                {
                    test: /\.wasm$/,
                    loader: "file-loader",
                    type: "javascript/auto", // https://github.com/webpack/webpack/issues/6725
                    options: {
                        name: '[name].[hash:7].[ext]',
                        outputPath: '.',
                    },
                },
                {
                    // cache-bust languages.json file placed in
                    // riot-web/webapp/i18n during build by copy-res.js
                    test: /\.*languages.json$/,
                    type: "javascript/auto",
                    loader: 'file-loader',
                    options: {
                        name: 'i18n/[name].[hash:7].[ext]',
                    },
                },
                {
                    test: /\.(gif|png|svg|ttf|woff|woff2|xml|ico)$/,
                    // Use a content-based hash in the name so that we can set a long cache
                    // lifetime for assets while still delivering changes quickly.
                    oneOf: [
                        {
                            // Assets referenced in CSS files
                            issuer: /\.(scss|css)$/,
                            loader: 'file-loader',
                            options: {
                                esModule: false,
                                name: '[name].[hash:7].[ext]',
                                outputPath: getImgOutputPath,
                                publicPath: function(url, resourcePath) {
                                    // CSS image usages end up in the `bundles/[hash]` output
                                    // directory, so we adjust the final path to navigate up
                                    // twice.
                                    const outputPath = getImgOutputPath(url, resourcePath);
                                    return toPublicPath(path.join("../..", outputPath));
                                },
                            },
                        },
                        {
                            // Assets referenced in HTML and JS files
                            loader: 'file-loader',
                            options: {
                                esModule: false,
                                name: '[name].[hash:7].[ext]',
                                outputPath: getImgOutputPath,
                                publicPath: function(url, resourcePath) {
                                    const outputPath = getImgOutputPath(url, resourcePath);
                                    return toPublicPath(outputPath);
                                },
                            },
                        },
                    ],
                },
            ]
        },
<<<<<<< HEAD
    },
    plugins: [
        new webpack.DefinePlugin({
            'process.env': {
                NODE_ENV: JSON.stringify(process.env.NODE_ENV),
            },
        }),
        new ExtractTextPlugin("bundles/[hash]/[name].css", {
            allChunks: true,
        }),

        new HtmlWebpackPlugin({
            template: './src/vector/index.html',

            // we inject the links ourselves via the template, because
            // HtmlWebpackPlugin wants to put the script tags either at the
            // bottom of <head> or the bottom of <body>, and I'm a bit scared
            // about moving them.
            inject: false,
            excludeChunks: ['mobileguide', 'inline-widget-wrapper'],
            vars: {
                og_image_url: og_image_url,
            },
        }),
        new HtmlWebpackPlugin({
            template: './src/vector/mobile_guide/index.html',
            filename: 'mobile_guide/index.html',
            chunks: ['mobileguide'],
        }),
        new HtmlWebpackPlugin({
            template: './src/vector/inline_widget_wrapper/index.html',
            filename: 'inline_widget_wrapper/index.html',
            chunks: ['inline-widget-wrapper'],
        }),
    ],
    devtool: 'source-map',

    // configuration for the webpack-dev-server
    devServer: {
        // serve unwebpacked assets from webapp.
        contentBase: './webapp',

        stats: {
            // don't fill the console up with a mahoosive list of modules
            chunks: false,
=======

        plugins: [
            new webpack.DefinePlugin({
                'process.env': {
                    NODE_ENV: JSON.stringify(process.env.NODE_ENV),
                },
            }),

            // This exports our CSS using the splitChunks and loaders above.
            new MiniCssExtractPlugin({
                filename: 'bundles/[hash]/[name].css',
                ignoreOrder: false, // Enable to remove warnings about conflicting order
            }),

            // This is the app's main entry point.
            new HtmlWebpackPlugin({
                template: './src/vector/index.html',

                // we inject the links ourselves via the template, because
                // HtmlWebpackPlugin will screw up our formatting like the names
                // of the themes and which chunks we actually care about.
                inject: false,
                excludeChunks: ['mobileguide', 'usercontent'],
                minify: argv.mode === 'production',
                vars: {
                    og_image_url: og_image_url,
                },
            }),

            // This is the mobile guide's entry point (separate for faster mobile loading)
            new HtmlWebpackPlugin({
                template: './src/vector/mobile_guide/index.html',
                filename: 'mobile_guide/index.html',
                minify: argv.mode === 'production',
                chunks: ['mobileguide'],
            }),

            // This is the usercontent sandbox's entry point (separate for iframing)
            new HtmlWebpackPlugin({
                template: './node_modules/matrix-react-sdk/src/usercontent/index.html',
                filename: 'usercontent/index.html',
                minify: argv.mode === 'production',
                chunks: ['usercontent'],
            }),
        ],

        output: {
            path: path.join(__dirname, "webapp"),

            // The generated JS (and CSS, from the extraction plugin) are put in a
            // unique subdirectory for the build. There will only be one such
            // 'bundle' directory in the generated tarball; however, hosting
            // servers can collect 'bundles' from multiple versions into one
            // directory and symlink it into place - this allows users who loaded
            // an older version of the application to continue to access webpack
            // chunks even after the app is redeployed.
            filename: "bundles/[hash]/[name].js",
            chunkFilename: "bundles/[hash]/[name].js",
>>>>>>> 4155973b
        },

        // configuration for the webpack-dev-server
        devServer: {
            // serve unwebpacked assets from webapp.
            contentBase: './webapp',

            // Only output errors, warnings, or new compilations.
            // This hides the massive list of modules.
            stats: 'minimal',

            // hot module replacement doesn't work (I think we'd need react-hot-reload?)
            // so webpack-dev-server reloads the page on every update which is quite
            // tedious in Riot since that can take a while.
            hot: false,
            inline: false,
        },
    };
};

/**
 * Merge assets found via CSS and imports into a single tree, while also preserving
 * directories under `res`.
 *
 * @param {string} url The adjusted name of the file, such as `warning.1234567.svg`.
 * @param {string} resourcePath The absolute path to the source file with unmodified name.
 * @return {string} The returned paths will look like `img/warning.1234567.svg`.
 */
function getImgOutputPath(url, resourcePath) {
    const prefix = /^.*[/\\]res[/\\]/;
    const outputDir = path.dirname(resourcePath).replace(prefix, "");
    return path.join(outputDir, path.basename(url));
}

/**
 * Convert path to public path format, which always uses forward slashes, since it will
 * be placed directly into things like CSS files.
 *
 * @param {string} path Some path to a file.
 */
function toPublicPath(path) {
    return path.replace(/\\/g, '/');
}<|MERGE_RESOLUTION|>--- conflicted
+++ resolved
@@ -8,33 +8,6 @@
 let og_image_url = process.env.RIOT_OG_IMAGE_URL;
 if (!og_image_url) og_image_url = 'https://riot.im/app/themes/riot/img/logos/riot-im-logo-black-text.png';
 
-<<<<<<< HEAD
-module.exports = {
-    entry: {
-        // Load babel-polyfill first to avoid issues where some imports (namely react)
-        // are potentially loaded before babel-polyfill.
-        "bundle": ["babel-polyfill", "./src/vector/index.js"],
-        "indexeddb-worker": "./src/vector/indexeddb-worker.js",
-
-        "mobileguide": "./src/vector/mobile_guide/index.js",
-        "inline-widget-wrapper": "./src/vector/inline_widget_wrapper/index.js",
-
-        // CSS themes
-        "theme-light": "./node_modules/matrix-react-sdk/res/themes/light/css/light.scss",
-        "theme-dark": "./node_modules/matrix-react-sdk/res/themes/dark/css/dark.scss",
-    },
-    module: {
-        rules: [
-            { enforce: 'pre', test: /\.js$/, use: "source-map-loader", exclude: /node_modules/, },
-            { test: /\.js$/, use: "babel-loader", include: path.resolve(__dirname, 'src') },
-            {
-                test: /\.wasm$/,
-                loader: "file-loader",
-                type: "javascript/auto", // https://github.com/webpack/webpack/issues/6725
-                options: {
-                    name: '[name].[hash:7].[ext]',
-                    outputPath: '.',
-=======
 module.exports = (env, argv) => {
     if (process.env.CI_PACKAGE) {
         // Don't run minification for CI builds (this is only set for runs on develop)
@@ -62,6 +35,7 @@
             "indexeddb-worker": "./src/vector/indexeddb-worker.js",
             "mobileguide": "./src/vector/mobile_guide/index.js",
             "usercontent": "./node_modules/matrix-react-sdk/src/usercontent/index.js",
+            "inline-widget-wrapper": "./src/vector/inline_widget_wrapper/index.js",
 
             // CSS themes
             "theme-light": "./node_modules/matrix-react-sdk/res/themes/light/css/light.scss",
@@ -82,7 +56,6 @@
                         enforce: true,
                         // Do not add `chunks: 'all'` here because you'll break the app entry point.
                     },
->>>>>>> 4155973b
                 },
             },
 
@@ -309,53 +282,6 @@
                 },
             ]
         },
-<<<<<<< HEAD
-    },
-    plugins: [
-        new webpack.DefinePlugin({
-            'process.env': {
-                NODE_ENV: JSON.stringify(process.env.NODE_ENV),
-            },
-        }),
-        new ExtractTextPlugin("bundles/[hash]/[name].css", {
-            allChunks: true,
-        }),
-
-        new HtmlWebpackPlugin({
-            template: './src/vector/index.html',
-
-            // we inject the links ourselves via the template, because
-            // HtmlWebpackPlugin wants to put the script tags either at the
-            // bottom of <head> or the bottom of <body>, and I'm a bit scared
-            // about moving them.
-            inject: false,
-            excludeChunks: ['mobileguide', 'inline-widget-wrapper'],
-            vars: {
-                og_image_url: og_image_url,
-            },
-        }),
-        new HtmlWebpackPlugin({
-            template: './src/vector/mobile_guide/index.html',
-            filename: 'mobile_guide/index.html',
-            chunks: ['mobileguide'],
-        }),
-        new HtmlWebpackPlugin({
-            template: './src/vector/inline_widget_wrapper/index.html',
-            filename: 'inline_widget_wrapper/index.html',
-            chunks: ['inline-widget-wrapper'],
-        }),
-    ],
-    devtool: 'source-map',
-
-    // configuration for the webpack-dev-server
-    devServer: {
-        // serve unwebpacked assets from webapp.
-        contentBase: './webapp',
-
-        stats: {
-            // don't fill the console up with a mahoosive list of modules
-            chunks: false,
-=======
 
         plugins: [
             new webpack.DefinePlugin({
@@ -414,7 +340,6 @@
             // chunks even after the app is redeployed.
             filename: "bundles/[hash]/[name].js",
             chunkFilename: "bundles/[hash]/[name].js",
->>>>>>> 4155973b
         },
 
         // configuration for the webpack-dev-server
