--- conflicted
+++ resolved
@@ -1,12 +1,8 @@
 {
   "name": "vector-web",
-<<<<<<< HEAD
-  "version": "0.8.3",
-=======
   "productName": "Riot",
   "main": "vector/electron-main.js",
-  "version": "0.8.1",
->>>>>>> 919cc8cf
+  "version": "0.8.3",
   "description": "Vector webapp",
   "author": "matrix.org",
   "repository": {
@@ -25,12 +21,8 @@
     "build:bundle": "NODE_ENV=production webpack",
     "build:bundle:dev": "webpack --optimize-occurence-order lib/vector/index.js vector/bundle.js",
     "build:staticfiles": "cpx -v node_modules/olm/olm.js vector/",
-<<<<<<< HEAD
+    "build:electron": "build -lwm",
     "build": "node scripts/babelcheck.js && npm run build:staticfiles && npm run build:emojione && npm run build:css && npm run build:compile && npm run build:bundle",
-=======
-    "build:electron": "build -lwm",
-    "build": "npm run build:staticfiles && npm run build:emojione && npm run build:css && npm run build:compile && npm run build:bundle",
->>>>>>> 919cc8cf
     "build:dev": "npm run build:staticfiles && npm run build:emojione && npm run build:css && npm run build:compile && npm run build:bundle:dev",
     "package": "scripts/package.sh",
     "start:emojione": "cpx \"node_modules/emojione/assets/svg/*\" vector/emojione/svg/ -w",
