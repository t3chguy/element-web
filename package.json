--- conflicted
+++ resolved
@@ -37,13 +37,8 @@
     "react-dnd-html5-backend": "^2.0.0",
     "react-dom": "^0.14.2",
     "react-gemini-scrollbar": "^2.0.1",
-<<<<<<< HEAD
-    "react-loader": "^1.4.0",
-    "sanitize-html": "^1.0.0",
     "velocity-animate": "^1.2.3"
-=======
     "sanitize-html": "^1.0.0"
->>>>>>> bf91155e
   },
   "devDependencies": {
     "babel": "^5.8.23",
