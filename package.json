--- conflicted
+++ resolved
@@ -60,13 +60,8 @@
         "gfm.css": "^1.1.2",
         "jsrsasign": "^10.5.25",
         "katex": "^0.16.0",
-<<<<<<< HEAD
         "matrix-js-sdk": "github:matrix-org/matrix-js-sdk#develop",
         "matrix-react-sdk": "github:matrix-org/matrix-react-sdk#develop",
-=======
-        "matrix-js-sdk": "23.1.0",
-        "matrix-react-sdk": "3.64.1",
->>>>>>> a38661f9
         "matrix-widget-api": "^1.1.1",
         "react": "17.0.2",
         "react-dom": "17.0.2",
