--- conflicted
+++ resolved
@@ -3,16 +3,12 @@
 const app = require('electron').app;
 
 function run_update_exe(args, done) {
-<<<<<<< HEAD
-    const updateExe = path.resolve(path.dirname(process.execPath), 'Update.exe');
-=======
     // Invokes Squirrel's Update.exe which will do things for us like create shortcuts
     // Note that there's an Update.exe in the app-x.x.x directory and one in the parent
     // directory: we need to run the one in the parent directory, because it discovers
     // information about the app by inspecting the directory it's run from.
     const updateExe = path.resolve(path.dirname(process.execPath), '..', 'Update.exe');
     console.log('Spawning `%s` with args `%s`', updateExe, args);
->>>>>>> 22060ac5
     spawn(updateExe, args, {
       detached: true
     }).on('close', done);
